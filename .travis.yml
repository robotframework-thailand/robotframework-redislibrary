language: python
python:
  - "3.6"
<<<<<<< HEAD
install: "pip install ."
=======
install: "pip install -r requirements.txt"
>>>>>>> 2a684cdd
script: make clean test coverage docs dist
deploy:
  provider: pypi
  user: nottyo
  password:
    secure: J3bcyW+HyB+ycBn71elapBrD+UDhlHIdsVs1YT4WB34bfqNIzVMwvBN6utr4ZcYD7k/t4fZoKbP4D7wo3WE2FgWkLQzNyZcj0OUDmKR7ZJKUmH+xQYPPw0zUzxuFg1ceK5d3fG/DhKR/YNQyb+fvVazSg+YK1/GuOOeExWjmAdM6YB15pG0vW21ktZP7645kldv/TQFrR8YORO0VL2VFBNvgzO1P+eLNTjNaEzLO0nWRKDoPkNEI9r5S2R+lodsZI/fcMWD4w8CRSt8UyVe1nj714xB/YVspYgXYNNMJLXfx4WNWx2vQghmHuf9qN8oxGkYGKJ0tt+gGcDt3MebIdAkvtY4kxoUUNHE09zoKfWutB6J7i4lk5R/6/Sg5DUk5BEIJ/UmuEJuFEYzUzLqylV49nr0buT/jaZKddiJWSrNmXfK2ObhSxkaI6xq6SZRIXory+vBiPMJKuuZs48Ks5PdV4n3EQx46cotwUCyRXJMLpkhsisdvBBuMfvP2oGdCLCJnyC88ImQGRbf+GgIEBzptgxo0mOgE+36Bg8rlt9aczUmDYqntqxob78ISBFoVYiqMVVkeYUWelqfVAkIJIpykhSg/A3e3ZF74jpk67wvD+c5vkAAYyHas21oq6GKFJARXrA74HC3C1gKtd3ov6scVG02czKYBjrHffvCusGo=
  on:
    tags: false
    distributions: sdist bdist_wheel
    repo: robotframework-thailand/robotframework-redislibrary<|MERGE_RESOLUTION|>--- conflicted
+++ resolved
@@ -1,11 +1,7 @@
 language: python
 python:
   - "3.6"
-<<<<<<< HEAD
-install: "pip install ."
-=======
 install: "pip install -r requirements.txt"
->>>>>>> 2a684cdd
 script: make clean test coverage docs dist
 deploy:
   provider: pypi
