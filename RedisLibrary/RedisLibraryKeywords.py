--- conflicted
+++ resolved
@@ -58,40 +58,25 @@
         return sentinel_detail
 
     @keyword('Connect To Redis')
-<<<<<<< HEAD
-    def connect_to_redis(self, redis_host, redis_port=6379, db=0, redis_password=None): # pragma: no cover
-=======
     def connect_to_redis(self, redis_host, redis_port=6379, db=0, redis_password=None, ssl=False, ssl_ca_certs=None):
->>>>>>> 4ca8b34b
         """Connect to the Redis server.
 
         Arguments:
             - redis_host: hostname or IP address of the Redis server.
             - redis_port: Redis port number (default=6379)
             - db: Redis keyspace number (default=0)
-<<<<<<< HEAD
-            - redis_password: for authentication required
-=======
             - redis_password: password for Redis authentication
             - ssl: Connect Redis with SSL or not (default is False)
             - ssl_ca_certs: CA Certification when connect Redis with SSL
->>>>>>> 4ca8b34b
 
         Return redis connection object
 
         Examples:
-<<<<<<< HEAD
-        | ${redis_conn}=   | Connect To Redis |  redis-dev.com | 6379 | password
-        """
-        try:
-            redis_conn = redis.StrictRedis(host=redis_host, port=redis_port, db=db,  password=redis_password)
-=======
         | ${redis_conn}=   | Connect To Redis |  redis-dev.com | 6379 | redis_password=password |
         """
         try:
             redis_conn = redis.StrictRedis(host=redis_host, port=redis_port, db=db,
                                            password=redis_password, ssl=ssl, ssl_ca_certs=ssl_ca_certs)
->>>>>>> 4ca8b34b
         except Exception as ex:
             logger.error(str(ex))
             raise Exception(str(ex))
