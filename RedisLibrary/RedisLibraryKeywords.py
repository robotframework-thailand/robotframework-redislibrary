# -*- coding: utf-8 -*-
from robot.api import logger
from robot.api.deco import keyword
import redis

__author__ = 'Traitanit Huangsri'
__email__ = 'traitanit.hua@gmail.com'


class RedisLibraryKeywords(object):

    @keyword('Connect To Redis')
<<<<<<< HEAD
    def connect_to_redis(self, redis_host=None, redis_port=6379, db=0, redis_url=None):  # pragma: no cover
=======
    def connect_to_redis(self, redis_host, redis_port=6379, db=0):  # pragma: no cover
>>>>>>> 6f6e2e84
        """Connect to the Redis server.

        Arguments:
            - redis_host: hostname or IP address of the Redis server.
            - redis_port: Redis port number (default=6379)
            - db: Redis keyspace number (default=0)

        Return redis connection object

        Examples:
        | ${redis_conn}=   | Connect To Redis |  redis-dev.com | 6379 |
        """
        try:

            if not (redis_url is None):
                logger.info(
                    "Creating Redis Connection using : url=%s " % redis_url)
                redis_conn = redis.from_url(redis_url, db)
            else:
                logger.info("Creating Redis Connection using : Host=%s Port=%s db=%s" % (
                    redis_host, redis_port, db))
                redis_conn = redis.StrictRedis(
                    redis_host, redis_port, db)

        except Exception as ex:
            logger.error(str(ex))
            raise Exception(str(ex))
        return redis_conn

    @keyword('Append To Redis')
    def append_to_redis(self, redis_conn, key, value):
        """ Append data to Redis. If key doesn't exist, create it with value.
            Return the new length of the value at key.

        Arguments:
            - redis_conn: Redis connection object.
            - key: String key.
            - value: String value.

        Examples:
        | ${data}=   | Append To Redis |  ${redis_conn} | BARCODE|1234567890 | ${data} |

        """
        return redis_conn.append(key, value)

    @keyword('Get From Redis')
    def get_from_redis(self, redis_conn, key):
        """ Get cached data from Redis

        Arguments:
            - redis_conn: Redis connection object
            - key: String keyword to find.

        Examples:
        | ${data}=   | Get From Redis |  ${redis_conn} | BARCODE|1234567890 |
        """
        return redis_conn.get(key)

    @keyword('Get Set From Redis Set')
    def get_set_from_redis_set(self, redis_conn, key):
        """ Get cached members from Redis sets

        Arguments:
            - redis_conn: Redis connection object
            - key: Set keyword to find.

        Examples:
        | ${data}=   | Get Set From Redis Set |  ${redis_conn} | BARCODE:12345:67890 |
        """
        return redis_conn.smembers(key)

    @keyword('Get Dictionary From Redis Hash')
    def get_dict_from_redis_hash(self, redis_conn, hash_name):
        """ Get cached data from Redis hashes

        Arguments:
            - redis_conn: Redis connection object
            - hash_name: Hash name.

        Examples:
        | ${data}=   | Get Dictionary From Redis Hash |  ${redis_conn} | HASHNAME |
        """
        return redis_conn.hgetall(hash_name)

    @keyword('Get From Redis Hash')
    def get_from_redis_hash(self, redis_conn, hash_name, key):
        """ Get cached data from Redis hashes by key

        Arguments:
            - redis_conn: Redis connection object
            - hash_name: Hash name.
            - key: String keyword to find.

        Examples:
        | ${data}=   | Get From Redis Hash |  ${redis_conn} | HASHNAME | BARCODE|1234567890 |
        """
        return redis_conn.hget(hash_name, key)

    @keyword('Set To Redis')
    def set_to_redis(self, redis_conn, key, data, expire_time=0):
        """ Set data to Redis

        Arguments:
            - redis_conn: Redis connection object
            - key: String keyword to find.
            - data: String data

        Examples:
        | ${data}=   | Set To Redis |  ${redis_conn} | BARCODE|1234567890 | ${data}  |
        """
        return redis_conn.set(key, data, expire_time)

    @keyword('Set To Redis Hash')
    def set_to_redis_hash(self, redis_conn, hash_name, key, data):
        """ Set data to Redis within Hash

        Arguments:
            - redis_conn: Redis connection object
            - key: String keyword to find.
            - data: String data

        Examples:
        | ${data}=   | Set To Redis Hash |  ${redis_conn} | HASHNAME | key | {"name":"Fred","age":25}
        """
        return redis_conn.hset(hash_name, key, data)

    @keyword('Flush All')
    def flush_all(self, redis_conn):
        """ Delete all keys from Redis

        Arguments:
            - redis_conn: Redis connection object

        Examples:
        | ${data}=   | Flush All |  ${redis_conn} |
        """
        return redis_conn.flushall()

    @keyword('Expire Data From Redis')
    def expire_data_from_redis(self, redis_conn, key, expire_time=0):
        """ Expire items from Redis

        Arguments:
            - redis_conn: Redis connection object
            - key: String keyword to find.
            - expire_time: waiting time to expire data (Default = expire now)

        Examples:
        | Expire Data From Redis |  ${redis_conn} | BARCODE|1234567890 |
        """
        redis_conn.expire(key, expire_time)

    @keyword('Get Time To Live In Redis')
    def get_time_to_live_in_redis(self, redis_conn, key):
        """ Return time to live in Redis (minutes)

        Arguments:
            - redis_conn: Redis connection object
            - key: String keyword to find.

        Examples:
        | Expire Data From Redis |  ${redis_conn} | BARCODE|1234567890 |
        """
        return redis_conn.ttl(key) / 60

    @keyword('Get Time To Live In Redis Second')
    def get_time_to_live_in_redis_second(self, redis_conn, key):
        """ Return time to live in Redis (seconds)

        Arguments:
            - redis_conn: Redis connection object
            - key: String keyword to find.

        Examples:
        | Expire Data From Redis |  ${redis_conn} | BARCODE|1234567890 |
        """
        return redis_conn.ttl(key)

    @keyword('Delete From Redis')
    def delete_from_redis(self, redis_conn, key):
        """ Delete data from Redis

        Arguments:
            - redis_conn: Redis connection object
            - key: String keyword to find.

        Examples:
        | Delete From Redis |  ${redis_conn} | BARCODE|1234567890 |
        """
        return redis_conn.delete(key)

    @keyword('Delete From Redis Hash')
    def delete_from_redis_hash(self, redis_conn, hash_name, key):
        """Delete ``key`` from hash ``name``

        Arguments:
            - redis_conn: Redis connection object.
            - hash_name: Hash keyword to find.
            - key: String keyword to find.

        Examples:
        | Delete From Redis Hash |  ${redis_conn} | HASHNAME |  KEY |
        """
        return redis_conn.hdel(hash_name, key)

    @keyword('Redis Key Should Be Exist')
    def redis_key_should_be_exist(self, redis_conn, key):
        """ Keyword will fail if specify key doesn't exist in Redis

        Arguments:
            - redis_conn: Redis connection object
            - key: String keyword to find.

        Examples:
        | ${is_exist}= | Redis Key Should Be Exist | ${redis_conn} | BARCODE|1234567890 |
        """
        if redis_conn.exists(key) is False:
            logger.error("Key: " + key + " doesn't exist in Redis.")
            raise AssertionError

    @keyword('Redis Hash Key Should Be Exist')
    def redis_hash_key_should_be_exist(self, redis_conn, hash_name, key):
        """ Keyword will fail if specify hash key doesn't exist in Redis

        Arguments:
            - redis_conn: Redis connection object
            - hash_name: Hash name.
            - key: String keyword to find.

        Examples:
        | ${is_exist}= | Redis Hash Key Should Be Exist | ${redis_conn} | BARCODE|1234567890 |
        """
        if redis_conn.hexists(hash_name, key) is False:
            logger.error("Hash: " + hash_name + " and Key: " +
                         key + " doesn't exist in Redis.")
            raise AssertionError

    @keyword('Redis Hash Key Should Not Be Exist')
    def redis_hash_key_should_not_be_exist(self, redis_conn, hash_name, key):
        """ Keyword will fail if specify hash key exist in Redis

        Arguments:
            - redis_conn: Redis connection object
            - hash_name: Hash name.
            - key: String keyword to find.
        Examples:
        | ${is_exist}= | Redis Hash Key Should Not Be Exist | ${redis_conn} | BARCODE|1234567890 |
        """
        if redis_conn.hexists(hash_name, key) is True:
            logger.error("Hash: " + hash_name + " and Key: " +
                         key + " exist in Redis.")
            raise AssertionError
<|MERGE_RESOLUTION|>--- conflicted
+++ resolved
@@ -10,11 +10,7 @@
 class RedisLibraryKeywords(object):
 
     @keyword('Connect To Redis')
-<<<<<<< HEAD
     def connect_to_redis(self, redis_host=None, redis_port=6379, db=0, redis_url=None):  # pragma: no cover
-=======
-    def connect_to_redis(self, redis_host, redis_port=6379, db=0):  # pragma: no cover
->>>>>>> 6f6e2e84
         """Connect to the Redis server.
 
         Arguments:
@@ -235,6 +231,21 @@
             logger.error("Key: " + key + " doesn't exist in Redis.")
             raise AssertionError
 
+    @keyword('Redis Key Should Not Be Exist')
+    def redis_key_should_not_be_exist(self, redis_conn, key):
+        """ Keyword will fail if specify key exist in Redis
+
+        Arguments:
+            - redis_conn: Redis connection object
+            - key: String keyword to find.
+
+        Examples:
+        | ${is_exist}= | Redis Key Should Not Be Exist | ${redis_conn} | BARCODE|1234567890 |
+        """
+        if redis_conn.exists(key) is True:
+            logger.error("Key: " + key +" exist in Redis.")
+            raise AssertionError
+
     @keyword('Redis Hash Key Should Be Exist')
     def redis_hash_key_should_be_exist(self, redis_conn, hash_name, key):
         """ Keyword will fail if specify hash key doesn't exist in Redis
@@ -266,4 +277,4 @@
         if redis_conn.hexists(hash_name, key) is True:
             logger.error("Hash: " + hash_name + " and Key: " +
                          key + " exist in Redis.")
-            raise AssertionError
+            raise AssertionError